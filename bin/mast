#!/usr/bin/env python

import os
import optparse # Allows for some command line option parsing
import glob
import subprocess 

from MAST.mast import MAST
from MAST.parsers import InputParser
from MAST.DAG.mastmon import MASTmon
from submit import queue_commands
from MAST.utility import dirutil

def main():
    parser = optparse.OptionParser()
    parser.add_option('-m', '--mode', dest='mode', default='interface',
                      help='Determines which mode is used (see README for more info)')
    parser.add_option('-i', '--input', dest='input', default=None,
                      help='Input file to use to run MAST with (sets mode to input)')
    parser.add_option('-o', '--output', dest='output', default=None,
                      help='Output file to print MAST information about run to')
    parser.add_option('-r', '--runmode', dest='runmode', default='run',
                      help='Will start the DAG scheduler and submit jobs to the queue')
    parser.add_option('-v', '--verbose', dest='verbose', default='0',
                      help="Run with verbose messages.")
    parser.add_option('-d', '--delete', dest='delete', default='0',
                      help='Session ID to remove from the scheduler')

    (mastopt, mastarg) = parser.parse_args()

    print 'Welcome to Material and Simulation Toolkit (MAST), November 2012 revision.'

    # Set mode to input if an input file is given
    if (mastopt.input is not None):
        mastopt.mode = 'input'

    # Set a default file name
    if (mastopt.mode == 'input') and (mastopt.input is None):
        mastopt.input = 'mast.inp'

    if (mastopt.mode == 'input') and (mastopt.output is None):
        mastopt.output = 'mast.out'

    if (mastopt.mode == 'interface') and (mastopt.runmode is None):
        mastopt.runmode = 'run'

    if (mastopt.mode == 'interface') and (mastopt.runmode == 'run'):
<<<<<<< HEAD
        print 'GRJ DEBUG: mastmon called?'
        mastmon = MASTmon()
        if int(mastopt.verbose) == 1:
            mastmon.run(1,1) #TTM run for only 1 dagscheduler iteration. Use crontab to check periodically. 
        else:
            mastmon.run(1,0)
=======
        mycwd=os.getcwd()
        control=dirutil.get_mast_control_path()
        os.chdir(control)
        mycommand=queue_commands.queue_submission_command() #run the submit.sh script in $MAST_SCRATCH/submit which creates a mastmon in order to do status checking on a compute node
        mysub = subprocess.Popen(mycommand, shell=True, stdout=subprocess.PIPE, stderr=subprocess.PIPE)
        mysub.wait()
        os.chdir(mycwd)
        queue_commands.submit_from_submission_list()
        queue_commands.clear_submission_list()
        #mastmon = MASTmon()
        #if int(mastopt.verbose) == 1:
        #    mastmon.run(1,1) #TTM run for only 1 dagscheduler iteration. Use crontab to check periodically. 
        #else:
        #    mastmon.run(1,0)
>>>>>>> 36926a8c

    if (int(mastopt.delete) > 0):
        mastmon = MASTmon()
        mastmon.run(1,0,remove=int(mastopt.delete))

    if (mastopt.mode == 'input'):
        mast = MAST(inputfile=mastopt.input, outputfile=mastopt.output)
        mast.check_independent_loops()

if __name__ == '__main__':
    main()
<|MERGE_RESOLUTION|>--- conflicted
+++ resolved
@@ -45,14 +45,6 @@
         mastopt.runmode = 'run'
 
     if (mastopt.mode == 'interface') and (mastopt.runmode == 'run'):
-<<<<<<< HEAD
-        print 'GRJ DEBUG: mastmon called?'
-        mastmon = MASTmon()
-        if int(mastopt.verbose) == 1:
-            mastmon.run(1,1) #TTM run for only 1 dagscheduler iteration. Use crontab to check periodically. 
-        else:
-            mastmon.run(1,0)
-=======
         mycwd=os.getcwd()
         control=dirutil.get_mast_control_path()
         os.chdir(control)
@@ -67,7 +59,6 @@
         #    mastmon.run(1,1) #TTM run for only 1 dagscheduler iteration. Use crontab to check periodically. 
         #else:
         #    mastmon.run(1,0)
->>>>>>> 36926a8c
 
     if (int(mastopt.delete) > 0):
         mastmon = MASTmon()
