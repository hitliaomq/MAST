--- conflicted
+++ resolved
@@ -163,12 +163,8 @@
         if 'neb' in self.input_options.options.keys():
             if 'neb' in name.lower():
                 pkey_d.update(self.input_options.options['neb'])
-<<<<<<< HEAD
         if 'phonon' in self.input_options.options.keys():
             pkey_d.update(self.input_options.options['phonon'])
-=======
-
->>>>>>> ab518699
         if 'chemical_potentials' in self.input_options.options.keys():
             pkey_d.update(self.input_options.options['chemical_potentials'])
 
