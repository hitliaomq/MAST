--- conflicted
+++ resolved
@@ -2,15 +2,9 @@
 # This code is part of the MAterials Simulation Toolkit (MAST)
 # 
 # Maintainer: Tam Mayeshiba
-<<<<<<< HEAD
-# Last updated: 2014-04-25
-##############################################################
-import os
-=======
 # Last updated: 2014-05-12 by Zhewen Song
 ##############################################################
 import os, re
->>>>>>> d72ada45
 import logging
 import shlex
 from MAST.utility import InputOptions
@@ -56,10 +50,6 @@
         self.recipe_logger = loggerutils.add_handler_for_recipe(self.work_dir, self.recipe_logger)
 
         self.metafile = Metadata(metafile='%s/metadata.txt' % self.work_dir)
-<<<<<<< HEAD
-
-=======
->>>>>>> d72ada45
         self.recipe_logger.info('Setting up the recipe based on %s' % (self.recipe_file))
 
     def get_my_ingredient_options(self, name, ingredient_type):
@@ -261,17 +251,10 @@
             datalist.append("neb_label: %s" % neblabel)
         if 'phonon_' in myingred:
             labels = myingred.split('phonon_')[1].split('_')
-<<<<<<< HEAD
-            if labels[-1] == 'parse':
-                phononlabel = '_'.join(labels[0:-1])
-            else:
-                phononlabel = '_'.join(labels)
-=======
             try: labels.remove('parse')
             except ValueError: pass
             if scaling: labels.remove(scalingsize)
             phononlabel = '_'.join(labels)
->>>>>>> d72ada45
             datalist.append("phonon_label: %s" % phononlabel)
         data=','.join(datalist)
         self.metafile.write_data(myingred, data)
