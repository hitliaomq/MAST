--- conflicted
+++ resolved
@@ -1,12 +1,9 @@
-############################################################################
-# MAterials Simulation Toolbox (MAST)
-# Version: January 2013
-# Programmers: Tam Mayeshiba, Tom Angsten, Glen Jenness, Hyunwoo Kim,
-#              Kumaresh Visakan Murugan, Parker Sear
-# Created at the University of Wisconsin-Madison.
-# Replace this section with appropriate license text before shipping.
-# Add additional programmers and schools as necessary.
-############################################################################
+##############################################################
+# This code is part of the MAterials Simulation Toolkit (MAST)
+#
+# Maintainer: Tam Mayeshiba
+# Last updated: 2014-05-09
+##############################################################
 import os
 import numpy as np
 import logging
@@ -54,7 +51,6 @@
                 raise MASTError(self.__class__.__name__, "Could not find child directory %s in %s" % (childname, recipedir))
         return os.path.join(recipedir, cshort)
 
-<<<<<<< HEAD
     def copy_file_with_prepend(self, copyfrom="", copyto="", childdir="", softlink=0):
         """Duplicate an ingredient file into the child
             directory, with the ingredient
@@ -70,8 +66,6 @@
         ingname = os.path.basename(self.keywords['name'])
         toname = "%s_%s" % (ingname, copyto)
         self.copy_file(copyfrom, toname, childdir, softlink)
-=======
->>>>>>> a9e49b18
 
     def copy_file(self, copyfrom="", copyto="", childdir="", softlink=0):
         """Copy a file.
@@ -123,7 +117,6 @@
                         self.logger.info("Copied file from %s to %s" % (frompath, topath))
         return
 
-<<<<<<< HEAD
     def get_saddle_dir(self):
         """Get the saddle directory of an NEB calculation.
             VASP only supported.
@@ -175,8 +168,6 @@
         self.copy_file("%s/%s" % (saddledir, oldfname), prependedname, childname)
         return
     
-=======
->>>>>>> a9e49b18
     def softlink_file(self, linkfrom="", linkto="", childdir=""):
         """Softlink a file.
             Args:
@@ -310,7 +301,6 @@
             my_input.to_file(inputpath)
         return 
 
-<<<<<<< HEAD
     def write_ordered_ingred_input_file(self, fname="", allowed_file="all", upperkey=1, delimiter=" "):
         """Write an input file.
             Assumes that keyword dictionary is given as
@@ -357,8 +347,6 @@
         else:
             my_input.to_file(inputpath)
         return 
-=======
->>>>>>> a9e49b18
 
     def _get_allowed_non_mast_keywords(self, allowed_file="", upperkey=1):
         """Get the non-mast keywords and make a dictionary.
@@ -380,11 +368,7 @@
             if os.path.isfile(allowed_file):
                 allowed_list = self._get_allowed_keywords(allowed_file, upperkey)
             else:
-<<<<<<< HEAD
                 allowedpath = os.path.join(dirutil.get_mast_control_path(),'programkeys',allowed_file)
-=======
-                allowedpath = os.path.join(dirutil.get_mast_install_path(), 'MAST','ingredients','programkeys',allowed_file)
->>>>>>> a9e49b18
                 allowed_list = self._get_allowed_keywords(allowedpath, upperkey)
         for key, value in self.keywords['program_keys'].iteritems():
             if not key[0:5] == "mast_":
@@ -731,44 +715,54 @@
         self.keywords['name']=myname
         return
 
-<<<<<<< HEAD
+
+    def run_strain(self):
+        """Strain the lattice.
+            Args:
+                Looks for mast_strain in input file, for 
+                percent strains.
+                mast_strain 1.01 1.01 -0.98
+            Returns:
+                Creates structure file in directory 
+        """
+        mystructure = self.checker.get_initial_structure_from_directory()
+        mystrain = self.keywords['program_keys']['mast_strain']
+        sxtend = StructureExtensions(struc_work1 = mystructure, name=self.keywords['name'])
+        strained_structure = sxtend.strain_lattice(mystrain)
+        self.checker.write_final_structure_file(strained_structure)
+        return
+    def run_scale(self):
+        try:
+            base_structure = self.checker.get_initial_structure_from_directory() 
+        except: #no initial structure
+            base_structure = self.keywords['structure'].copy()
+            self.logger.warning("No parent structure detected for induce defect ingredient %s. Using initial structure of the recipe." % self.keywords['name'])
+        scalextend = StructureExtensions(struc_work1=base_structure, name=self.keywords['name'])
+        scalingsize = self.metafile.read_data('scaling_size')
+        if scalingsize == None: scalingsize = '1 1 1'
+        else: scalingsize = ' '.join(scalingsize.split('x'))
+        scaled = scalextend.scale_structure(scalingsize)
+        self.checker.write_final_structure_file(scaled)
+        return
+
     def run_defect(self):
         try:
             base_structure = self.checker.get_initial_structure_from_directory() 
         except: #no initial structure
             base_structure = self.keywords['structure'].copy()
             self.logger.warning("No parent structure detected for induce defect ingredient %s. Using initial structure of the recipe." % self.keywords['name'])
-
+        scalextend = StructureExtensions(struc_work1=base_structure, name=self.keywords['name'])
+        scaled = scalextend.scale_structure('1 1 1')
         defect = self.keywords['program_keys']['mast_defect_settings']
         for key in defect:
             if 'subdefect' in key:
                 subdefect = defect[key]
-                sxtend = StructureExtensions(struc_work1=base_structure, name=self.keywords['name'])
-                base_structure = sxtend.induce_defect(subdefect, defect['coord_type'], defect['threshold'])
+                sxtend = StructureExtensions(struc_work1=scaled, struc_work2=self.keywords['structure'].copy(), name=self.keywords['name'])
+                scaled = sxtend.scale_defect(subdefect, defect['coord_type'], defect['threshold'])
             else:
                 pass
-        self.checker.write_final_structure_file(base_structure)
-        return
-=======
->>>>>>> a9e49b18
-
-    def run_strain(self):
-        """Strain the lattice.
-            Args:
-                Looks for mast_strain in input file, for 
-                percent strains.
-                mast_strain 1.01 1.01 -0.98
-            Returns:
-                Creates structure file in directory 
-        """
-        mystructure = self.checker.get_initial_structure_from_directory()
-        mystrain = self.keywords['program_keys']['mast_strain']
-        sxtend = StructureExtensions(struc_work1 = mystructure, name=self.keywords['name'])
-        strained_structure = sxtend.strain_lattice(mystrain)
-        self.checker.write_final_structure_file(strained_structure)
-        return
-<<<<<<< HEAD
-
+        self.checker.write_final_structure_file(scaled)
+        return
 
     def run_scale_defect(self):
         try:
@@ -777,9 +771,10 @@
             base_structure = self.keywords['structure'].copy()
             self.logger.warning("No parent structure detected for induce defect ingredient %s. Using initial structure of the recipe." % self.keywords['name'])
         scalextend = StructureExtensions(struc_work1=base_structure, name=self.keywords['name'])
-        if not 'mast_scale' in self.keywords['program_keys'].keys():
-            raise MASTError(self.__class__.__name__,"No mast_scale ingredient keyword for scaling ingredient %s." % self.keywords['name'])
-        scaled = scalextend.scale_structure(self.keywords['program_keys']['mast_scale'])
+        scalingsize = self.metafile.read_data('scaling_size')
+        if scalingsize == None: scalingsize = '1 1 1'
+        else: scalingsize = ' '.join(scalingsize.split('x'))
+        scaled = scalextend.scale_structure(scalingsize)
         defect = self.keywords['program_keys']['mast_defect_settings']
         for key in defect:
             if 'subdefect' in key:
@@ -790,125 +785,6 @@
                 pass
         self.checker.write_final_structure_file(scaled)
         return
-=======
-    
->>>>>>> a9e49b18
-    def run_scale(self):
-        try:
-            base_structure = self.checker.get_initial_structure_from_directory() 
-        except: #no initial structure
-            base_structure = self.keywords['structure'].copy()
-            self.logger.warning("No parent structure detected for induce defect ingredient %s. Using initial structure of the recipe." % self.keywords['name'])
-        scalextend = StructureExtensions(struc_work1=base_structure, name=self.keywords['name'])
-<<<<<<< HEAD
-        if not 'mast_scale' in self.keywords['program_keys'].keys():
-            raise MASTError(self.__class__.__name__,"No mast_scale ingredient keyword for scaling ingredient %s." % self.keywords['name'])
-        scaled = scalextend.scale_structure(self.keywords['program_keys']['mast_scale'])
-        self.checker.write_final_structure_file(scaled)
-        return
-
-    def run_supercell_defect_set(self, parentdir=""):
-        """For finite size scaling.
-            Given a text file named supercell_list.txt:
-
-            /some/directory/of/parent/ingredient
-            ----------------------------------
-            ScalingLMN     V_M     Kpoint mesh
-            ----------------------------------
-            [4, 4, 4] 2.55350475682 [2, 2, 2]
-            [3, 4, 3] 3.00247070991 [2, 2, 2]
-            [4, 3, 2] 3.05854316622 [2, 2, 4]
-            [3, 3, 2] 3.67455399526 [2, 2, 4]
-            [2, 2, 2] 5.10700950784 [4, 4, 4]
-
-            There are folders in the parent ingredient
-                4x1x1
-                3x2x3 etc. within which are a perfect POSCAR
-                file and a correspondingly scaled KPOINTS file.
-            Copy each folder with POSCAR and KPOINTS.
-            Induce the correct defect group for each new folder
-                in the current ingredient, scaling by the
-                appropriate amount.
-            Args:
-                parentdir <str>: Parent directory. If not
-                        supplied, method will look for
-                        supercell_list.txt in the current
-                        directory and use the path 
-                        specified within the file.
-        """
-        myname = self.keywords['name']
-        supercell_info = MASTFile(os.path.join(myname, "supercell_list.txt"))
-        if parentdir == "":
-            scaleset_dir = supercell_info.data[0].strip()
-        else:
-            scaleset_dir = parentdir
-        scale_folders = dirutil.immediate_subdirs(scaleset_dir)
-        for scale_folder in scale_folders:
-            shutil.copytree(os.path.join(scaleset_dir,scale_folder), os.path.join(myname, scale_folder))
-        for scale_folder in scale_folders:
-            myfolder = os.path.join(myname, scale_folder)
-            singlechecker = VaspChecker(name=myfolder,program_keys = dict(self.checker.keywords['program_keys']))
-            scaled = singlechecker.get_initial_structure_from_directory() 
-            defect = self.keywords['program_keys']['mast_defect_settings']
-            scalestring = scale_folder
-            for key in defect:
-                if 'subdefect' in key:
-                    subdefect = defect[key]
-                    sxtend = StructureExtensions(struc_work1=scaled, name=self.keywords['name'])
-                    scaled = sxtend.scale_defect_by_LMN(scalestring, subdefect, defect['coord_type'], defect['threshold'])
-                else:
-                    pass
-            singlechecker.write_final_structure_file(scaled)
-        return True
-=======
-        scalingsize = self.metafile.read_data('scaling_size')
-        if scalingsize == None: scalingsize = '1 1 1'
-        else: scalingsize = ' '.join(scalingsize.split('x'))
-        scaled = scalextend.scale_structure(scalingsize)
-        self.checker.write_final_structure_file(scaled)
-        return
-
-    def run_defect(self):
-        try:
-            base_structure = self.checker.get_initial_structure_from_directory() 
-        except: #no initial structure
-            base_structure = self.keywords['structure'].copy()
-            self.logger.warning("No parent structure detected for induce defect ingredient %s. Using initial structure of the recipe." % self.keywords['name'])
-        scalextend = StructureExtensions(struc_work1=base_structure, name=self.keywords['name'])
-	scaled = scalextend.scale_structure('1 1 1')
-	defect = self.keywords['program_keys']['mast_defect_settings']
-        for key in defect:
-            if 'subdefect' in key:
-                subdefect = defect[key]
-                sxtend = StructureExtensions(struc_work1=scaled, struc_work2=self.keywords['structure'].copy(), name=self.keywords['name'])
-                scaled = sxtend.scale_defect(subdefect, defect['coord_type'], defect['threshold'])
-            else:
-                pass
-        self.checker.write_final_structure_file(scaled)
-        return
-
-    def run_scale_defect(self):
-        try:
-            base_structure = self.checker.get_initial_structure_from_directory() 
-        except: #no initial structure
-            base_structure = self.keywords['structure'].copy()
-            self.logger.warning("No parent structure detected for induce defect ingredient %s. Using initial structure of the recipe." % self.keywords['name'])
-        scalextend = StructureExtensions(struc_work1=base_structure, name=self.keywords['name'])
-	scalingsize = self.metafile.read_data('scaling_size')
-        if scalingsize == None: scalingsize = '1 1 1'
-	else: scalingsize = ' '.join(scalingsize.split('x'))
-	scaled = scalextend.scale_structure(scalingsize)
-	defect = self.keywords['program_keys']['mast_defect_settings']
-        for key in defect:
-            if 'subdefect' in key:
-                subdefect = defect[key]
-                sxtend = StructureExtensions(struc_work1=scaled, struc_work2=base_structure, name=self.keywords['name'])
-                scaled = sxtend.scale_defect(subdefect, defect['coord_type'], defect['threshold'])
-            else:
-                pass
-        self.checker.write_final_structure_file(scaled)
-        return
->>>>>>> a9e49b18
 
     def complete_structure(self):
         if self.directory_is_locked():
@@ -964,32 +840,6 @@
             return True
         else:
             return False
-<<<<<<< HEAD
-    def complete_supercell_defect_set(self):
-        """Check that a supercell defect set is complete
-            by making sure that there is an ending structure
-            (CONTCAR for VASP) in every subfolder.
-        """
-        myname = self.keywords['name']
-        mysubdirs = dirutil.immediate_subdirs(myname)
-        oklist=list()
-        if len(mysubdirs) == 0: #No subdirectories set yet
-            return False
-        for subdir in mysubdirs:
-            self.checker.keywords['name']=os.path.join(myname, subdir)
-            if self.checker.has_ending_structure_file():
-                oklist.append(True)
-            else:
-                oklist.append(False)
-        self.checker.keywords['name']=myname
-        okarr = np.array(oklist)
-        if okarr.all():
-            return True
-        else:
-            return False
-=======
-
->>>>>>> a9e49b18
 
     def give_structure(self, childname):
         childname = self._fullpath_childname(childname)
@@ -1121,8 +971,4 @@
     def give_structure_and_wavefunction_softlink(self, childname):
         childname = self._fullpath_childname(childname)
         self.checker.forward_final_structure_file(childname)
-<<<<<<< HEAD
-        self.checker.softlink_wavefunction_file(childname)
-=======
-        self.checker.softlink_wavefunction_file(childname)
->>>>>>> a9e49b18
+        self.checker.softlink_wavefunction_file(childname)