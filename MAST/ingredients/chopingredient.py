--- conflicted
+++ resolved
@@ -367,11 +367,7 @@
             if os.path.isfile(allowed_file):
                 allowed_list = self._get_allowed_keywords(allowed_file, upperkey)
             else:
-<<<<<<< HEAD
                 allowedpath = os.path.join(dirutil.get_mast_control_path(),'programkeys',allowed_file)
-=======
-                allowedpath = os.path.join(dirutil.get_mast_install_path(), 'MAST','ingredients','programkeys',allowed_file)
->>>>>>> d72ada45
                 allowed_list = self._get_allowed_keywords(allowedpath, upperkey)
         for key, value in self.keywords['program_keys'].iteritems():
             if not key[0:5] == "mast_":
@@ -718,27 +714,6 @@
         self.keywords['name']=myname
         return
 
-<<<<<<< HEAD
-    def run_defect(self):
-        try:
-            base_structure = self.checker.get_initial_structure_from_directory() 
-        except: #no initial structure
-            base_structure = self.keywords['structure'].copy()
-            self.logger.warning("No parent structure detected for induce defect ingredient %s. Using initial structure of the recipe." % self.keywords['name'])
-
-        defect = self.keywords['program_keys']['mast_defect_settings']
-        for key in defect:
-            if 'subdefect' in key:
-                subdefect = defect[key]
-                sxtend = StructureExtensions(struc_work1=base_structure, name=self.keywords['name'])
-                base_structure = sxtend.induce_defect(subdefect, defect['coord_type'], defect['threshold'])
-            else:
-                pass
-        self.checker.write_final_structure_file(base_structure)
-        return
-
-=======
->>>>>>> d72ada45
     def run_strain(self):
         """Strain the lattice.
             Args:
@@ -755,8 +730,6 @@
         self.checker.write_final_structure_file(strained_structure)
         return
 
-<<<<<<< HEAD
-=======
     def run_scale(self):
         try:
             base_structure = self.checker.get_initial_structure_from_directory()
@@ -790,7 +763,6 @@
                 pass
         self.checker.write_final_structure_file(scaled)
         return
->>>>>>> d72ada45
 
     def run_scale_defect(self):
         try:
@@ -811,21 +783,6 @@
             else:
                 pass
         self.checker.write_final_structure_file(scaled)
-<<<<<<< HEAD
-        return
-    def run_scale(self):
-        try:
-            base_structure = self.checker.get_initial_structure_from_directory() 
-        except: #no initial structure
-            base_structure = self.keywords['structure'].copy()
-            self.logger.warning("No parent structure detected for induce defect ingredient %s. Using initial structure of the recipe." % self.keywords['name'])
-        scalextend = StructureExtensions(struc_work1=base_structure, name=self.keywords['name'])
-        if not 'mast_scale' in self.keywords['program_keys'].keys():
-            raise MASTError(self.__class__.__name__,"No mast_scale ingredient keyword for scaling ingredient %s." % self.keywords['name'])
-        scaled = scalextend.scale_structure(self.keywords['program_keys']['mast_scale'])
-        self.checker.write_final_structure_file(scaled)
-=======
->>>>>>> d72ada45
         return
 
     def run_supercell_defect_set(self, parentdir=""):
@@ -1089,8 +1046,4 @@
     def give_structure_and_wavefunction_softlink(self, childname):
         childname = self._fullpath_childname(childname)
         self.checker.forward_final_structure_file(childname)
-<<<<<<< HEAD
-        self.checker.softlink_wavefunction_file(childname)
-=======
-        self.checker.softlink_wavefunction_file(childname)
->>>>>>> d72ada45
+        self.checker.softlink_wavefunction_file(childname)