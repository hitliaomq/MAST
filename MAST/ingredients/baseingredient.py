--- conflicted
+++ resolved
@@ -20,10 +20,7 @@
 from MAST.ingredients.checker import PhonChecker
 from MAST.ingredients.checker import GenericChecker
 from MAST.ingredients.checker import LammpsChecker
-<<<<<<< HEAD
-=======
 from MAST.ingredients.checker import StructoptChecker
->>>>>>> 1e7ff193
 from MAST.ingredients.errorhandler import BaseError
 from MAST.ingredients.errorhandler import VaspError
 from MAST.ingredients.errorhandler import PhonError
@@ -85,12 +82,9 @@
         elif self.program == 'lammps':
             self.checker = LammpsChecker(name=self.keywords['name'],program_keys=self.keywords['program_keys'],structure=self.keywords['structure'])
             self.errhandler = GenericError(name=self.keywords['name'],program_keys=self.keywords['program_keys'],structure=self.keywords['structure'])
-<<<<<<< HEAD
-=======
         elif self.program =='structopt':
             self.checker = StructoptChecker(name=self.keywords['name'],program_keys=self.keywords['program_keys'],structure=self.keywords['structure'])
             self.errhandler = GenericError(name=self.keywords['name'],program_keys=self.keywords['program_keys'],structure=self.keywords['structure'])
->>>>>>> 1e7ff193
         else:
             allowed_keys={'name','program_keys','structure'}
             self.checker = GenericChecker(name=self.keywords['name'],program_keys=self.keywords['program_keys'],structure=self.keywords['structure'])
@@ -173,13 +167,7 @@
         return
     
     def run(self, mode='serial', curdir=os.getcwd()):
-<<<<<<< HEAD
         from MAST.submit import queue_commands 
-        
-
-=======
-        from submit import queue_commands 
->>>>>>> 1e7ff193
         if mode.lower() == 'noqsub':
             curdir = os.getcwd()
             os.chdir(self.keywords['name'])
@@ -188,10 +176,6 @@
             p.wait()
             os.chdir(curdir)
             self.metafile.write_data('run', time.asctime())
-<<<<<<< HEAD
-            
-=======
->>>>>>> 1e7ff193
         elif mode.lower() == 'serial':
             queuesub = queue_commands.write_to_submit_list(self.keywords['name'])
             #runme = subprocess.Popen(queuesub, shell=True, stdout=subprocess.PIPE, stderr=subprocess.PIPE)
@@ -214,11 +198,6 @@
     def __repr__(self):
         return 'Ingredient %s of type %s' % (self.keywords['name'].split('/')[-1], self.__class__.__name__)
 
-<<<<<<< HEAD
-
-    
-=======
->>>>>>> 1e7ff193
     def get_my_label(self, label):
         """Get the value of a label in the metadata file.
             Args:
