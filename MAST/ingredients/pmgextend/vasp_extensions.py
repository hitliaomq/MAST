--- conflicted
+++ resolved
@@ -39,8 +39,6 @@
     myposcar.selective_dynamics = mysd
     return myposcar
 
-<<<<<<< HEAD
-def recombine_dynmats_in_folder(myposcar, mydir):
     """Recombine DYNMAT files from one unfrozen atom in folder."""
     natoms = sum(myposcar.natoms)
     myhess=np.zeros([natoms*3, natoms*3])
@@ -49,7 +47,7 @@
     dynlist=[]
     for entry in dirlist:
 
-=======
+
 def combine_dynmats(myposcar, mydir):
     """Combine DYNMATs into one hessian.
         myposcar = Poscar
@@ -147,5 +145,4 @@
     myfreqThzsorted = myfreqThz
     myfreqThzsorted.sort()
     print myfreqThzsorted
-    return myfreqThzsorted
->>>>>>> f3ad0f12
+    return myfreqThzsorted