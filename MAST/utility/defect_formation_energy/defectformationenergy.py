--- conflicted
+++ resolved
@@ -38,19 +38,13 @@
                     self.final_ingredients.append(ingredient)
         print self.final_ingredients
 
-<<<<<<< HEAD
         self.e_defects = dict()
-
-    def _calculate_defect_formation_energies(self):
-        perf_dir = [ingredient for ingredient in self.final_ingredients if ('perfect' in ingredient)][0]
-=======
     def calculate_defect_formation_energies(self):
         try:
             perf_dir = [ingredient for ingredient in self.final_ingredients if ('perfect' in ingredient)][0]
         except IndexError:
             raise MASTError(self.__class__.__name__, "A perfect final directory (has no children and has the word 'perfect' in its name) could not be found. Check recipe %s for a perfect directory." % self.directory)
 
->>>>>>> 2cca2101
         def_dir = [ingredient for ingredient in self.final_ingredients if 'perfect' not in ingredient] 
         #for whatever in sorted(def_dir):
             #print whatever
