############################################################################
# MAterials Simulation Toolbox (MAST)
# Version: January 2013
# Programmers: Tam Mayeshiba, Tom Angsten, Glen Jenness, Hyunwoo Kim,
#              Kumaresh Visakan Murugan, Parker Sear
# Created at the University of Wisconsin-Madison.
# Replace this section with appropriate license text before shipping.
# Add additional programmers and schools as necessary.
############################################################################
from MAST.utility import MASTObj
from MAST.utility import InputOptions

ALLOWED_KEYS = {\
                 'templateFile'    : (str, 'recipe.template', 'template file name'),\
                 'inputOptions'    : (InputOptions, InputOptions(), 'input options parsed using input parser'),\
                 'personalRecipe'  : (str, 'sic.recipe', 'personalized recipe file'),\
               }

class RecipeParser(MASTObj):
    """Parses the input file and produces the personalized recipe file
    """

    def __init__(self, **kwargs):
        MASTObj.__init__(self, ALLOWED_KEYS, **kwargs)
        self.input_options   = self.keywords['inputOptions']

    def parse(self):
        ''' Parses the template recipe file and creates
            the personalized recipe file
        '''
        print 'template_file =', template_file
<<<<<<< HEAD
        f_ptr           = open(template_file, "r")
        o_ptr           = open(personal_recipe_file, "w")
        system_name = input_options.get_item('mast', 'system_name')
        n_param = input_options.get_item('defects', 'num_defects')
=======
        f_ptr           = open(self.keywords['templateFile'], "r")
        o_ptr           = open(self.keywords['personalRecipe'], "w")
        system_name     = self.input_options.get_item("mast", "system_name", "sys_")
        n_param         = self.input_options.get_item("defects", "num_defects", 0)
>>>>>>> 7636bd4e

        for line in f_ptr.readlines():
            line = line.strip()
            #validate the input line
            if not line or line.startswith('#'):
                continue

            #replace line params
            line = line.lower()
            line = line.replace("<sys>", system_name)
            if "<n>" in line:
                for index in xrange(n_param):
                    new_line = line.replace("<n>", str(index))
                    o_ptr.write("%s\n" % new_line)
            else:
                o_ptr.write("%s\n" % line)

        f_ptr.close()
        o_ptr.close()


def main(template_file, personal_recipe_file):
    input_options = InputOptions()
    input_options.set_item("mast", "system_name", "SiC")
    input_options.set_item("defects", "num_defects", 2)
    rp_obj        = RecipeParser(templateFile=template_file, inputOptions=input_options, personalRecipe=personal_recipe_file)
    rp_obj.parse()


if __name__ == "__main__":
    template_file          = "test/recipetest/recipe_template.txt"
    personal_recipe_file   = "test/recipetest/sic_recipe.txt"
    main(template_file, personal_recipe_file)<|MERGE_RESOLUTION|>--- conflicted
+++ resolved
@@ -29,17 +29,10 @@
             the personalized recipe file
         '''
         print 'template_file =', template_file
-<<<<<<< HEAD
         f_ptr           = open(template_file, "r")
         o_ptr           = open(personal_recipe_file, "w")
         system_name = input_options.get_item('mast', 'system_name')
         n_param = input_options.get_item('defects', 'num_defects')
-=======
-        f_ptr           = open(self.keywords['templateFile'], "r")
-        o_ptr           = open(self.keywords['personalRecipe'], "w")
-        system_name     = self.input_options.get_item("mast", "system_name", "sys_")
-        n_param         = self.input_options.get_item("defects", "num_defects", 0)
->>>>>>> 7636bd4e
 
         for line in f_ptr.readlines():
             line = line.strip()
