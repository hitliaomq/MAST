############################################################################
# MAterials Simulation Toolbox (MAST)
# Version: January 2013
# Programmers: Tam Mayeshiba, Tom Angsten, Glen Jenness, Hyunwoo Kim,
#              Kumaresh Visakan Murugan, Parker Sear
# Created at the University of Wisconsin-Madison.
# Replace this section with appropriate license text before shipping.
# Add additional programmers and schools as necessary.
############################################################################
from MAST.utility import MASTObj
from MAST.utility import InputOptions

ALLOWED_KEYS = {\
                 'templateFile'    : (str, 'recipe.template', 'template file name'),\
                 'inputOptions'    : (InputOptions, InputOptions(), 'input options parsed using input parser'),\
                 'personalRecipe'  : (str, 'sic.recipe', 'personalized recipe file'),\
               }

class RecipeParser(MASTObj):
    """Parses the input file and produces the personalized recipe file
    """

    def __init__(self, **kwargs):
        MASTObj.__init__(self, ALLOWED_KEYS, **kwargs)
        self.input_options   = self.keywords['inputOptions']

    def parse(self):
        ''' Parses the template recipe file and creates
            the personalized recipe file
        '''
<<<<<<< HEAD
        print 'template_file =', template_file
        f_ptr           = open(template_file, "r")
        o_ptr           = open(personal_recipe_file, "w")
#        system_name     = input_options.get("mast", dict()).get("system_name", "sys_")
#        n_param         = len(input_options.get("defects", dict()).get("num_defects", 0))
        system_name = input_options.get_item('mast', 'system_name')
        n_param = input_options.get_item('defects', 'num_defects')
=======
        f_ptr           = open(self.keywords['templateFile'], "r")
        o_ptr           = open(self.keywords['personalRecipe'], "w")
        system_name     = self.input_options.get_item("mast", "system_name", "sys_")
        n_param         = self.input_options.get_item("defects", "num_defects", 0)
>>>>>>> 523c7007

        for line in f_ptr.readlines():
            line = line.strip()
            #validate the input line
            if not line or line.startswith('#'):
                continue

            #replace line params
            line = line.lower()
            line = line.replace("<sys>", system_name)
            if "<n>" in line:
                for index in xrange(n_param):
                    new_line = line.replace("<n>", str(index))
                    o_ptr.write("%s\n" % new_line)
            else:
                o_ptr.write("%s\n" % line)

        f_ptr.close()
        o_ptr.close()


def main(template_file, personal_recipe_file):
    input_options = InputOptions()
    input_options.set_item("mast", "system_name", "SiC")
    input_options.set_item("defects", "num_defects", 2)
    rp_obj        = RecipeParser(templateFile=template_file, inputOptions=input_options, personalRecipe=personal_recipe_file)
    rp_obj.parse()


if __name__ == "__main__":
    template_file          = "test/recipetest/recipe_template.txt"
    personal_recipe_file   = "test/recipetest/sic_recipe.txt"
    main(template_file, personal_recipe_file)<|MERGE_RESOLUTION|>--- conflicted
+++ resolved
@@ -28,20 +28,11 @@
         ''' Parses the template recipe file and creates
             the personalized recipe file
         '''
-<<<<<<< HEAD
         print 'template_file =', template_file
-        f_ptr           = open(template_file, "r")
-        o_ptr           = open(personal_recipe_file, "w")
-#        system_name     = input_options.get("mast", dict()).get("system_name", "sys_")
-#        n_param         = len(input_options.get("defects", dict()).get("num_defects", 0))
-        system_name = input_options.get_item('mast', 'system_name')
-        n_param = input_options.get_item('defects', 'num_defects')
-=======
         f_ptr           = open(self.keywords['templateFile'], "r")
         o_ptr           = open(self.keywords['personalRecipe'], "w")
         system_name     = self.input_options.get_item("mast", "system_name", "sys_")
         n_param         = self.input_options.get_item("defects", "num_defects", 0)
->>>>>>> 523c7007
 
         for line in f_ptr.readlines():
             line = line.strip()
