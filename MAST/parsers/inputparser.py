--- conflicted
+++ resolved
@@ -225,12 +225,9 @@
                 for elline in value:
                     elkey = elline[0].strip().upper() #all caps
                     elname = elline[1].strip().title() #Title case
-<<<<<<< HEAD
                     element_map[elkey]=elname
                 structure_dict['element_map'] = element_map
-=======
                     element_map[elkey] = elname
->>>>>>> ab518699
 
         if len(element_map) > 0 and len(atom_list) > 0:
             new_atom_list = list()
