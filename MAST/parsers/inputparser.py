##############################################################
# This code is part of the MAterials Simulation Toolkit (MAST)
# 
# Maintainer: Tam Mayeshiba
<<<<<<< HEAD
# Last updated: 2014-04-25
=======
# Last updated: 2014-05-12 by Zhewen Song
>>>>>>> d72ada45
##############################################################
import os
import time
import fnmatch
import logging

import numpy as np
import pymatgen as pmg

from MAST.utility import InputOptions
from MAST.utility import MASTObj
from MAST.utility import MASTError
from MAST.utility import MAST2Structure
from MAST.utility import dirutil
from MAST.utility import Metadata
from MAST.utility import loggerutils
ALLOWED_KEYS = {\
                 'inputfile'    : (str, 'mast.inp', 'Input file name'),\
               }
MAST_KEYWORDS = {
                 'system_name': 'mast',
                 'mast_auto_correct': 'True'
                }

STRUCTURE_KEYWORDS = {'posfile': None,
                      'spacegroup': None,
                      'symmetry_only': False,
                      'coord_type': 'cartesian',
                      'atom_list': None,
                      'coordinates': None,
                      'lattice': None,
                      'primitive': False,
                      'structure': None
                     }

DEFECTS_KEYWORDS = {'coord_type': 'cartesian',
                    'vacancy': list(),
                    'interstial': list(),
                    'antisite': list(),
                    'substitution': list(),
                   }

INGREDIENTS_KEYWORDS = ['singlepoint',
                        'optimization',
                        'neb',
                   ]

RECIPE_KEYWORDS = {'recipe_file': None,
                  }

class InputParser(MASTObj):
    """Class for parsing a *.inp format input file.
        Attributes:
            self.section_end <str>: delimiter for the end of a section
            self.delimiter <str>: character(s) for breaking up each line
            self.section_parsers <dict>: supported sections
            self.logger <logging Logger>: logger, either recipe-level or MAST input level
    """
    def __init__(self, **kwargs):
        MASTObj.__init__(self, ALLOWED_KEYS, **kwargs)
        self.section_end = '$end'
        self.delimiter = ' ' # how we're breaking up each line
        self.section_parsers = {\
                'mast'     : self.parse_mast_section,
                'structure' : self.parse_structure_section,
                'ingredients' : self.parse_ingredients_section,
                'defects'  : self.parse_defects_section,
                'recipe'   : self.parse_recipe_section,
                'neb'      : self.parse_neb_section,
                'chemical_potentials' : self.parse_chemical_potentials_section,
                'summary' : self.parse_summary_section
                               }
        scratchpath = os.getenv("MAST_SCRATCH").strip('/')
        inputlocation = os.path.dirname(self.keywords['inputfile'])
        if (inputlocation == ""):
            self.logger = logging.getLogger('mast')
            self.logger = loggerutils.add_handler_for_control(self.logger)
        elif scratchpath not in inputlocation:
            self.logger = logging.getLogger('mast')
            self.logger = loggerutils.add_handler_for_control(self.logger)
        else:
            self.logger = logging.getLogger(inputlocation)
            self.logger = loggerutils.add_handler_for_recipe(inputlocation, self.logger)



    def parse(self):
        """Parses information from the *.inp style input file.
            Returns:
                options <InputOptions>: a dictionary of sections and values,
                                        where each section is its own
                                        dictionary:
                                        options.options['section'] = dict()
        """
        options   = InputOptions()
        infile    = file(self.keywords['inputfile'])

        eof = False
        while (not eof):
            line = infile.readline() #.lower() #Remove the lowercasing
            # This works because the blank lines in the file are really 
            # newline (\n)!
            # This is why strip() didn't work, cause it removed that \n, 
            # creating an empty string.
            if (not line):
                eof = True
            elif (line.startswith('#')) or (line.startswith('!')):
            # Lines that start with a # or a ! are treated as a comment and 
            # are skipped
                pass
            elif (line.startswith('$')) and (self.section_end not in line):
                section_name = line[1:].strip()

                if section_name not in self.section_parsers:
                    error = 'Section %s not recognized' % section_name
                    MASTError(self.__class__.__name__, error)
                    return

                section_content = list()
                self.logger.info('Found section %s.  Reading in options.' % section_name)
            elif (self.section_end in line) and (section_name):
                self.section_parsers[section_name](section_name, 
                        section_content, options)
                self.logger.info('Finished parsing the %s section.' % section_name)
            else:
                line = line.strip()
                if (line):
                    section_content.append(line)
        infile.close()

        self.perform_element_mapping(options)
        self.set_structure_from_inputs(options)
        self.logger.info(options)
        self.validate_execs(options)
        return options

    def parse_mast_section(self, section_name, section_content, options):
        """Parses the mast section and populate the options."""
        mast_dict = MAST_KEYWORDS.copy()

        for line in section_content:
            line = line.split(self.delimiter)
            if (line[0] not in mast_dict):
                error = 'Section keyword %s not recognized' % line[0]
                MASTError(self.__class__.__name__, error)
                return
            else:
                mast_dict[line[0]] = line[1]

        for key, value in mast_dict.items():
            options.set_item(section_name, key, value)
        
    def parse_structure_section(self, section_name, section_content, options):
        """Parses the structure section and populate the options.
            Does not create the structure.

            Format is along the lines of:
                coord_type fractional

                begin coordinates
                Ga 0.000000 0.000000 0.000000
                Ga 0.500000 0.500000 0.000000
                Ga 0.000000 0.500000 0.500000
                Ga 0.500000 0.000000 0.500000
                As 0.250000 0.250000 0.250000
                As 0.750000 0.750000 0.250000
                As 0.250000 0.750000 0.750000
                As 0.750000 0.250000 0.750000
                end

                begin lattice
                2.0 0.0 0.0
                0.0 2.0 0.0
                0.0 0.0 2.0
                end

            Note that coord_type will default to "cartesian" if not specified.

        """
        # Initialize with default values
        structure_dict = STRUCTURE_KEYWORDS.copy() 

        subsection_dict = dict()
        for myline in section_content:
            line = myline.split(self.delimiter, 1)

            if (line[0] in structure_dict):
                structure_dict[line[0]] = line[1]
            elif ('begin' in line[0]):
                subsection = line[1]
                subsection_list = list()
            elif ('end' not in line):
                lsplit = myline.split(self.delimiter)
                lineval = list()
                for lval in lsplit:
                    lval.strip()
                    if len(lval) > 0:
                        lineval.append(lval)
                subsection_list.append(lineval)
            elif ('end' in line):
                subsection_dict[subsection] = subsection_list

        # GRJ: Since we lowercase the whole input file, and filenames may not
        # conform to this, we examine the current directory for any files that
        # may match and use that.  If there are multiple matches, we'll throw
        # an error.
        if (structure_dict['posfile'] is not None): # Do we have a geometry file?
            # First build a list of likely files
            origindir = os.getcwd()
            metatry = os.path.join(os.getcwd(), 'metadata.txt')
            if os.path.isfile(metatry):
                myrecipemeta = Metadata(metafile=metatry)
                origindir = myrecipemeta.search_data('origin_dir')[1]
            myfiles = dirutil.walkfiles(origindir)
            file_list=list()
            for myfile in myfiles:
                if structure_dict['posfile'] in myfile:
                    file_list.append(myfile)
            if (len(file_list) > 1):
                # If we have multiple files with the same name, but different capitalization, throw an error here
                self.logger.warning('Found multiple files with the name %s' % structure_dict['posfile'])
                self.logger.warning('Found the files:')
                for file in file_list:
                    self.logger.warning(file)
                error='Found ambiguous file names'
                raise MASTError(self.__class__.__name__, error)
            elif len(file_list) == 0:
                raise MASTError(self.__class__.__name__, "No structure file %s found in %s" % (structure_dict['posfile'], origindir))
            else:
                structure_dict['posfile'] = file_list[0]

        # print 'in InputParser.parse_structure_section:', subsection_dict
        # TM
        element_map = dict()
        atom_list = list()
        scaling = dict()
        for key, value in subsection_dict.items():
            if (key == 'coordinates'):
                value = np.array(value)
                # Here we use .title() to re-capitalize the first letter of all 
                # the atomic symbols to comply with what
                # pymatgen needs
                atom_list = [val.title() for val in value[:, 0]]
                structure_dict['atom_list'] = atom_list
                coordinates = np.array(value[:, 1:], dtype='float')
                structure_dict['coordinates'] = coordinates
            if (key == 'lattice'):
                #print "VALUE: ", value
                lattice = np.array(value, dtype='float')
                structure_dict['lattice'] = lattice
            if (key == 'elementmap'):
                for elline in value:
                    elkey = elline[0].strip().upper() #all caps
                    elname = elline[1].strip().title() #Title case
                    element_map[elkey]=elname
                structure_dict['element_map'] = element_map
            if (key == 'scaling'):
                for scline in value:
                    scsize = scline[0].strip()
                    sckmesh = scline[1].strip()
                    scktype = scline[2].strip()
                    sckshift = "0.0 0.0 0.0"
                    try: sckshift = "%s %s %s"%(scline[3],scline[4],scline[5])
                    except IndexError: pass
                    scaling[scsize]=[sckmesh,scktype,sckshift]
                structure_dict['scaling'] = scaling
        if len(element_map) > 0 and len(atom_list) > 0:
            new_atom_list = list()
            for atomval in atom_list:
                if atomval.upper() in element_map.keys():
                    new_atom_list.append(element_map[atomval])
                else:
                    new_atom_list.append(atomval)
            structure_dict['atom_list'] = new_atom_list

        for key, value in structure_dict.items():
            options.set_item(section_name, key, value)

    def parse_defects_section(self, section_name, section_content, options):
        """Parses the defects section and populates the options.
        """
        defect_list = ['antisite', 'vacancy', 'substitution', 'interstitial']
        defect_types = dict()
        multidefect = False
        charge = [0]
        count = 1
        coord_type = 'cartesian'
        threshold = 1.e-4

        for line in section_content:
            line = line.split(self.delimiter)

            if (line[0] == 'coord_type'):
                coord_type = line[1]
            elif (line[0] == 'threshold'):
                threshold = float(line[1])
            elif (line[0] in defect_list) and (not multidefect):
                type_dict = dict()
                label = None
                charge = [0]

                if (len(line) < 5):
                    error = 'Defect specification requires at least 5 arguments.'
                    MASTError(self.__class__.__name__, error)

                # Check for static options
                type_dict['type'] = line[0]
                coord = line[1:4]
                type_dict['coordinates'] = np.array(coord, dtype='float')
                type_dict['symbol'] = line[4]

                if (len(line) > 5):
                    for lin in line[5:]:
                        lin = lin.split('=')
                        if (lin[0] == 'charge'):
                            charge_range = lin[1].split(',')
                            charge = range(int(charge_range[0]),
                                           int(charge_range[1])+1)
                        elif (lin[0] == 'label'):
                            label = lin[1]

                if (not label):
                    label = 'defect_%s' % str(count)

                defect = {'charge': charge,
                          'subdefect_1': type_dict,
                          'coord_type': coord_type,
                          'threshold': threshold,
                          'phonon': dict()}

                #defect_types['defect_%s' % label] = defect
                defect_types[label] = defect

                count += 1
            elif (line[0] == 'begin'):
                defect = dict()
                multidefect = True
                subcount = 1
                defect['charge'] = charge
                defect['coord_type'] = coord_type
                defect['threshold'] = threshold
                defect['phonon'] = dict()

                try:
                    label = line[1]
                except IndexError:
                    label = None
            elif (line[0] == 'end'):
                if (not label):
                    label = 'defect_%s' % str(count)

                defect_types[label] = defect
                count += 1
                multidefect = False
            elif ('charge' in line[0]):
                charge_range = line[0].split('=')[-1].split(',')
                defect['charge'] = range(int(charge_range[0]),
                                         int(charge_range[1])+1)
            elif ('phonon' in line[0]):
                plabel = line[1]
                p_center = ' '.join(line[2:5])
                p_radius = float(line[5])
                p_thresh = 0.1
                if len(line) > 6:
                    p_thresh = float(line[6])
                defect['phonon'][plabel]=dict()
                defect['phonon'][plabel]['phonon_center_site'] = p_center
                defect['phonon'][plabel]['phonon_center_radius'] = p_radius
                defect['phonon'][plabel]['threshold'] = p_thresh
            else:
                type_dict = dict()

                if (len(line) < 5):
                    error = 'Defect specification requires at least 5 arguments.'
                    MASTError(self.__class__.__name__, error)

                # Check for static options
                type_dict['type'] = line[0]
                coord = line[1:4]
                type_dict['coordinates'] = np.array(coord, dtype='float')
                type_dict['symbol'] = line[4]

                defect['subdefect_%i' % subcount] = type_dict
                # print 'Rawr!', defect
                subcount += 1
        options.set_item(section_name, 'num_defects', count-1)
        options.set_item(section_name, 'defects', defect_types)
        options.set_item(section_name, 'coord_type', coord_type)

    def parse_recipe_section(self, section_name, section_content, options):
        """Parses the recipe section and populates the options."""
        recipe_dict = RECIPE_KEYWORDS.copy()

        for line in section_content:
            line = line.split(self.delimiter)
            if (line[0] not in recipe_dict):
                error = 'Section keyword %s not recognized' % line[0]
                MASTError(self.__class__.__name__, error)
                return
            elif (line[0] == 'recipe_file'):
                try:
                    recipe_path = os.getenv('MAST_RECIPE_PATH')
                except KeyError:
                    error = 'MAST_RECIPE_PATH environment variable not set'
                    MASTError(self.__class__.__name__, error) 
                recipe_dict['recipe_file'] = '%s/%s' % (recipe_path, line[1])
            else:
                recipe_dict[line[0]] = line[1]
        for key, value in recipe_dict.items():
            options.set_item(section_name, key, value)

    def parse_ingredients_section(self, section_name, section_content, options):
        """Parses the ingredients section and populates the options.
            Section takes the form of:
                $ingredients
                begin ingredients_global
                mast_kpoints 3x3x3
                mast_xc pbe
                end

                begin singlepoint
                encut 400
                end

                begin optimize
                encut 300
                ibrion 2
                end

                $end

            mast_kpoints are parsed out as a 3 index list of integers. 
            Everything else is parsed out as a string.

            Anything in ingredients_global is then appended onto each 
            individual ingredient.
        """

        global_dict = dict()
        ingredients_dict = dict()

        for line in section_content:
            if (line.startswith('begin')):
                # Each ingredient section starts with "begin".
                # Check for this line, and initialize the individual
                # ingredient dictionary
                ingredient_name = line.split()[1]
                ingredient_dict = dict()
            elif (not (line == 'end')):
                opt = line.split()
                # print opt
                if (opt[0] == 'mast_kpoints'):
                    kpts = map(int, opt[1].split('x'))
                    # Second option after mast_kpoints tells where to 
                    # center the k-point mesh.
                    # If it's there, we append it onto the k-point grid list.
                    if len(opt) > 2:
                        kpts.append(opt[2])
                    ingredient_dict[opt[0]] = kpts
                elif (opt[0] == 'mast_pp_setup'):
                    psp_dict = dict()
                    for key in opt[1:]:
                        key = key.split('=')
                        ref = key[0].title()
                        val = str().join(key[1][0].upper() + key[1][1:])
                        psp_dict[ref] = val
                    ingredient_dict[opt[0]] = psp_dict
                #elif (opt[0] == 'mast_exec'):
                #    ingredient_dict[opt[0]] = ' '.join(opt[1:]) #preserve whole line
                #elif (opt[0] == 'mast_strain'):
                #    ingredient_dict[opt[0]] = ' '.join(opt[1:]) #preserve whole line
                #elif (opt[0] == 'ptemp'):
                #    ingredient_dict[opt[0]] = ' '.join(opt[1:]) #preserve whole line 
                #elif (opt[0] == 'rwigs'):
                #    ingredient_dict[opt[0]] = ' '.join(opt[1:]) #preserve whole line
                #elif (opt[0] == 'mast_setmagmom'):
                #    ingredient_dict[opt[0]] = ' '.join(opt[1:]) #preserve whole line
                elif (opt[0] == 'mast_coordinates'):
                    shortsplit = opt[1].split(",")
                    filesplit=list()
                    origindir = os.getcwd()
                    metatry = os.path.join(os.getcwd(), 'metadata.txt')
                    if os.path.isfile(metatry):
                        myrecipemeta = Metadata(metafile=metatry)
                        origindir = myrecipemeta.search_data('origin_dir')[1]
                    myfiles = dirutil.walkfiles(origindir)
                    for shortname in shortsplit:
                        for fullfile in myfiles:
                            if shortname.strip() in os.path.basename(fullfile):
                                filesplit.append(fullfile)
                    if not (len(filesplit) == len(shortsplit)):
                        raise MASTError(self.__class__.__name__, "Not all files given by %s were found in %s." % (shortsplit, origindir))
                    ingredient_dict[opt[0]] = filesplit
                else:
                    ingredient_dict[opt[0]] = ' '.join(opt[1:]) #preserve whole line
                    #ingredient_dict[opt[0]] = opt[1] #old behavior took only the first part
                if (opt[0] == 'mast_program') and (opt[1] == 'vasp' or opt[1] == 'vasp_neb'):
                    if os.getenv('VASP_PSP_DIR') == None:
                        raise MASTError(self.__class__.__name__, "Input file specifies program vasp, but no POTCAR directory is set in environment variable VASP_PSP_DIR")
            elif ('end' in line):
                # Each ingredient section ends with "end", if present finish 
                # that current section and assign
                # the neccessary element in the ingredients dictionary and 
                # create the global dictionary
                if (ingredient_name == 'ingredients_global'):
                    global_dict = ingredient_dict
                else:
                    ingredients_dict[ingredient_name] = ingredient_dict

        # Each value in ingredients_dict is a dictionary containing the relevant
        # ingredient and option(s).
        for ing_key, ing_value in ingredients_dict.items():
            options.set_item(section_name, ing_key, ing_value)

        options.set_item(section_name, 'global', global_dict)

    def parse_neb_section(self, section_name, section_content, options):
        """Parses the neb section and populates the options.
            
            The number of images is specified and must be the same
            throughout the recipe.

            Each neb gets a label which should correspond to a defect group
            or defect group number.

            Within each subsection, each line specifies which atom is moving,
            giving its element name and its approximate coordinates from
            the starting unrelaxed structure.

            $neb

            images 3

            begin crowdion1-crowdion2
            Cr, 0 0.3 0, 0 0 0
            Ni, 0 0.6 0, 0 0.3 0
            end

            begin int1-int2
            Mg, 0 0 0.5, 0.3 0.1 2
            end

            $end

            In the crowdion example, the starting undefected structure is
            defected three times in each defect group: 1 vacancy and two
            antisites. The neb section allows us to unambiguously match up 
            the atoms and determine which atoms are moving, and where. 
        """
        nebs = dict()
        images = 0
        neblabel=""
        for line in section_content:
            line = line.strip()
            #if 'images' in line:
            #    line = line.split(self.delimiter)
            #    images = int(line[1])
            if 'begin' in line:
                line = line.split(self.delimiter)
                neblabel = line[1].strip()
                nebs[neblabel]=dict()
                nebs[neblabel]['lines']=list()
                nebs[neblabel]['phonon']=dict()
            elif 'end' in line:
                neblabel = ""
            else:
                line = line.split(',') #use commas for element lines
                if 'phonon' in line[0]:
                    sline = line[0].split()
                    plabel = sline[1]
                    p_center = ' '.join(sline[2:5])
                    p_radius = float(sline[5])
                    p_thresh = 0.1
                    if len(sline) > 6:
                        p_thresh = float(sline[6])
                    nebs[neblabel]['phonon'][plabel]=dict()
                    nebs[neblabel]['phonon'][plabel]['phonon_center_site'] = p_center
                    nebs[neblabel]['phonon'][plabel]['phonon_center_radius'] = p_radius
                    nebs[neblabel]['phonon'][plabel]['threshold'] = p_thresh
                elif 'images' in line[0]:
                    nebs[neblabel]['images'] = int(line[0].split()[1])
                else:
                    nebs[neblabel]['lines'].append(line)

        #options.set_item(section_name, 'images', images)
        options.set_item(section_name, 'nebs', nebs)

    def parse_chemical_potentials_section(self, section_name, section_content, options):
        """Parses the chemical_potentials section and populates the options.
            Section uses the standard begin...end subsection structure, but with
            a modification: instead of strict subsection titles (i.e. structure,
            lattice etc.), subsection titles are the conditions under which the
            chemical potentials are for.  Any combination of white spacing is
            allowed, however note that all conditions will be converted to lower
            case first!

            Using a GaAs example, hypothetically we could have a 
            chemical_potential section like the following:
                $chemical_potentials
                begin As rich
                Ga 4.5
                As 3.5
                end

                begin Ga rich
                Ga 3.5
                As 4.5
                end
                $end

            For charged defects, note that the chemical potential of the
            electron will be calculated automatically from the Fermi level and
            appropiate potential shift correction.  However, if one desires to
            manually give an electron chemical potential (for whatever reason!)
            this can be done by specifiying \'electron\' in the appropiate
            condition.
        """
        chempot_dict = dict()

        for line in section_content:
            if (line.startswith('begin')):
                condition_name = ' '.join(line.split()[1:])
                condition_dict = dict()
            elif ('end' not in line):
                opt = line.split()
                condition_dict[opt[0]] = float(opt[1])
            elif ('end' in line):
                chempot_dict[condition_name] = condition_dict

        for key, value in chempot_dict.items():
            options.set_item(section_name, key, value)


    def parse_phonon_section(self, section_name, section_content, options):
        """Parses the phonon section and populates the options.
            
            The phonon_center_site is a coordinate (as a string, like "0 0 0")
                for the center of the phonon calculations. Give a coordinate
                of an atom for that atom.
                Do not set this value in order to calculate phonons for all
                atoms.
            The phonon_center_radius is a radius in ANGSTROMS to search for
                neighbors to the phonon_center_site, and also take into account
                their vibrations.
                Do not set this value or set to 0 to only calculate phonons
                for the atom given in phonon_center_site.
            All phonons must be enclosed in a begin and end tag within the 
            phonon section. Phonons should be labeled
            xxxx_phonon_label and the label should correspond to the 
            auto-generation of the
            recipe (e.g. corresponding exactly to defect group names like vac1
            or to neb image names like vac1-vac2_02)

            $phonon

            begin crowdion1
            phonon_center_site 0 0.3 0
            phonon_center_radius 2
            end
            
            begin crowdion1-crowdion2_02
            phonon_center_site 0 0.15 0
            phonon_center_radius 2
            end

            $end
        """
        raise MASTError(self.__class__.__name__,"Phonon section in input files *.inp is obsolete. Phonons now go in the defects and neb sections.")
        phonon = dict()
        label=""
        for line in section_content:
            line = line.strip()
            if 'begin' in line:
                line = line.split(self.delimiter)
                label = line[1].strip()
                phonon[label]=dict()
            elif 'end' in line:
                pass
            else:
                line = line.split(self.delimiter, 1)
                phonon[label][line[0]] = line[1]

        options.set_item(section_name, 'phonon', phonon)


    def perform_element_mapping(self, input_options):
        """Perform element mapping if there is an element map specified,
            so that defects and NEB lines get the correct element name.
            Args:
                input_options <InputOptions>
            Returns:
                modifies input_options dictionary entries in place.
        """
        #print self.input_options.get_section_keys('structure')
        eldict=dict()
        if 'element_map' in input_options.get_section_keys('structure'):
            eldict = input_options.get_item('structure','element_map')
        if len(eldict) == 0:
            return
        if 'defects' in input_options.get_sections():
            defdict = input_options.get_item('defects','defects')
            for dkey in defdict.keys():
                for sdkey in defdict[dkey].keys():
                    if 'subdefect' in sdkey:
                        symbol = defdict[dkey][sdkey]['symbol'].upper()
                        if symbol in eldict.keys():
                            defdict[dkey][sdkey]['symbol'] = eldict[symbol]
        if 'neb' in input_options.get_sections():
            nebdict = input_options.get_item('neb','nebs')
            for nebkey in nebdict.keys():
                nlinenum = len(nebdict[nebkey]['lines'])
                nlinect=0
                while nlinect < nlinenum:
                    symbol = nebdict[nebkey]['lines'][nlinect][0].upper()
                    if symbol in eldict.keys():
                        nebdict[nebkey]['lines'][nlinect][0] = eldict[symbol]
                    nlinect = nlinect + 1
        return



    def validate_execs(self, input_options):
        """Make sure each ingredient has a mast_exec line.
            Args:
                input_options <InputOptions>
        """
        have_exec = False
        for ingredient, options in input_options.get_item('ingredients').items():
            if 'mast_exec' in options:
                have_exec = True
                break
            else:
                have_exec = False

        if (not have_exec):
            error = 'mast_exec keyword not found in the $ingredients section'
            raise MASTError(self.__class__.__name__, error)
    def set_structure_from_inputs(self, input_options):
        """Make a pymatgen structure and update the
            structure key.
            Args:
                input_options <InputOptions>
        """
        strposfile = input_options.get_item('structure','posfile')
        if strposfile is None:
            iopscoords=input_options.get_item('structure','coordinates')
            iopslatt=input_options.get_item('structure','lattice')
            iopsatoms=input_options.get_item('structure','atom_list')
            iopsctype=input_options.get_item('structure','coord_type')
            structure = MAST2Structure(lattice=iopslatt,
                coordinates=iopscoords, atom_list=iopsatoms,
                coord_type=iopsctype)
        elif ('poscar' in strposfile.lower()):
            from pymatgen.io.vaspio import Poscar
            structure = Poscar.from_file(strposfile).structure
        elif ('cif' in strposfile.lower()):
            from pymatgen.io.cifio import CifParser
            structure = CifParser(strposfile).get_structures()[0]
        else:
            error = 'Cannot build structure from file %s' % strposfile
            raise MASTError(self.__class__.__name__, error)
        input_options.update_item('structure','structure',structure)

    def parse_summary_section(self, section_name, section_content, options):
        """Parses the summary section and populates the options."""
        mast_dict = dict()
        for line in section_content:
            line = line.split(self.delimiter, 1)
            mast_dict.setdefault(line[0], []).append(line[1].strip())

        for key, value in mast_dict.items():
            options.set_item(section_name, key, value)<|MERGE_RESOLUTION|>--- conflicted
+++ resolved
@@ -2,11 +2,7 @@
 # This code is part of the MAterials Simulation Toolkit (MAST)
 # 
 # Maintainer: Tam Mayeshiba
-<<<<<<< HEAD
-# Last updated: 2014-04-25
-=======
 # Last updated: 2014-05-12 by Zhewen Song
->>>>>>> d72ada45
 ##############################################################
 import os
 import time
