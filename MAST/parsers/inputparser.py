--- conflicted
+++ resolved
@@ -238,7 +238,7 @@
         # TM
         element_map = dict()
         atom_list = list()
-	scaling = dict()
+        scaling = dict()
         for key, value in subsection_dict.items():
             if (key == 'coordinates'):
                 value = np.array(value)
@@ -259,16 +259,16 @@
                     elname = elline[1].strip().title() #Title case
                     element_map[elkey]=elname
                 structure_dict['element_map'] = element_map
-	    if (key == 'scaling'):
-		for scline in value:
-		    scsize = scline[0].strip()
-		    sckmesh = scline[1].strip()
-		    scktype = scline[2].strip()
-		    sckshift = "0.0 0.0 0.0"
-		    try: sckshift = "%s %s %s"%(scline[3],scline[4],scline[5])
-		    except IndexError: pass
-		    scaling[scsize]=[sckmesh,scktype,sckshift]
-		structure_dict['scaling'] = scaling
+            if (key == 'scaling'):
+                for scline in value:
+                    scsize = scline[0].strip()
+                    sckmesh = scline[1].strip()
+                    scktype = scline[2].strip()
+                    sckshift = "0.0 0.0 0.0"
+                    try: sckshift = "%s %s %s"%(scline[3],scline[4],scline[5])
+                    except IndexError: pass
+                    scaling[scsize]=[sckmesh,scktype,sckshift]
+                structure_dict['scaling'] = scaling
         if len(element_map) > 0 and len(atom_list) > 0:
             new_atom_list = list()
             for atomval in atom_list:
@@ -771,11 +771,7 @@
         mast_dict = dict()
         for line in section_content:
             line = line.split(self.delimiter, 1)
-<<<<<<< HEAD
             mast_dict.setdefault(line[0], []).append(line[1].strip())
-=======
-            mast_dict[line[0]] = line[1]
->>>>>>> a9e49b18
 
         for key, value in mast_dict.items():
             options.set_item(section_name, key, value)