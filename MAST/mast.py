--- conflicted
+++ resolved
@@ -165,48 +165,46 @@
         self.unique_ingredients = parser_obj.get_unique_ingredients()
 
     def _initialize_ingredients(self, ingredients_dict):
-<<<<<<< HEAD
-        print '\nInitializing ingredients.'
-
-        print '\nExtracting base structure.'
-        structure = self.input_options.get_item('structure', 'structure')
-        print structure, '\n'
-
-        print '\nExtracting default ingredient options.'
-        ingredient_global = self.input_options.get_item('ingredients', 'global')
-
-        print '\nChecking status of defects.'
-        ndefects = self.input_options.get_item('defects', 'num_defects')
-        if ndefects == None:
-            defects = False
-            print 'No defects found.'
-        else:
-            defects = True
-            defect_keys = self.input_options.get_item('defects', 'defects')
-            if (ndefects == 1):
-                print 'Found %i defect.\n' % ndefects
-            else:
-                print 'Found %i defects.\n' % ndefects
-
-        print "GRJ DEBUG:", self.unique_ingredients
-        print "GRJ DEBUG:", ingredients_dict
-        print "GRJ DEBUG:", defect_keys
-        for ingredient in self.unique_ingredients:
-            print 'Initializing ingredient %s.' % ingredient
-            if (ingredient == 'inducedefect'):
-                self.input_options.set_item('ingredients', ingredient, defect_keys)              
-            elif (not self.input_options.get_item('ingredients', ingredient)):
-                self.input_options.set_item('ingredients', ingredient, ingredient_global)
-
-        print 'GRJ DEBUG:', self.input_options.get_item('ingredients', 'inducedefect')
-
-        setup_obj = RecipeSetup(recipeFile='test-recipe.txt', inputOptions=self.input_options,
-                                structure=structure, ingredientsDict=ingredients_dict)
-=======
+
+#        print '\nInitializing ingredients.'
+#
+#        print '\nExtracting base structure.'
+#        structure = self.input_options.get_item('structure', 'structure')
+#        print structure, '\n'
+#
+#        print '\nExtracting default ingredient options.'
+#        ingredient_global = self.input_options.get_item('ingredients', 'global')
+#
+#        print '\nChecking status of defects.'
+#        ndefects = self.input_options.get_item('defects', 'num_defects')
+#        if ndefects == None:
+#            defects = False
+#            print 'No defects found.'
+#        else:
+#            defects = True
+#            defect_keys = self.input_options.get_item('defects', 'defects')
+#            if (ndefects == 1):
+#                print 'Found %i defect.\n' % ndefects
+#            else:
+#                print 'Found %i defects.\n' % ndefects
+#
+#        print "GRJ DEBUG:", self.unique_ingredients
+#        print "GRJ DEBUG:", ingredients_dict
+#        print "GRJ DEBUG:", defect_keys
+#        for ingredient in self.unique_ingredients:
+#            print 'Initializing ingredient %s.' % ingredient
+#            if (ingredient == 'inducedefect'):
+#                self.input_options.set_item('ingredients', ingredient, defect_keys)              
+#            elif (not self.input_options.get_item('ingredients', ingredient)):
+#                self.input_options.set_item('ingredients', ingredient, ingredient_global)
+#
+#        print 'GRJ DEBUG:', self.input_options.get_item('ingredients', 'inducedefect')
+#
+#        setup_obj = RecipeSetup(recipeFile='test-recipe.txt', inputOptions=self.input_options,
+#                                structure=structure, ingredientsDict=ingredients_dict)
         setup_obj = RecipeSetup(recipeFile=self.input_options.get_item('mast','input_stem') + 'personal_recipe.txt', 
                 inputOptions=self.input_options,
                 structure=self.input_options.get_item('structure','structure'), 
                 ingredientsDict=ingredients_dict)
->>>>>>> cffb2066
         recipe_plan_obj = setup_obj.start()
         return recipe_plan_obj