############################################################################
# MAterials Simulation Toolbox (MAST)
# Version: January 2013
# Programmers: Tam Mayeshiba, Tom Angsten, Glen Jenness, Hyunwoo Kim,
#              Kumaresh Visakan Murugan, Parker Sear
# Created at the University of Wisconsin-Madison.
# Replace this section with appropriate license text before shipping.
# Add additional programmers and schools as necessary.
############################################################################
from MAST.MAST.utility import MASTObj
from MAST.MAST.utility import MAST2Structure
from MAST.MAST.utility import MASTError

from MAST.MAST.parsers import InputParser
from MAST.MAST.parsers.recipeparsers import RecipeParser

from MAST.ingredients import *


#testing

ALLOWED_KEYS     = {\
                       'inputfile'    : (str, 'mast.inp', 'Input file name'),\
                       'outputfile'   : (str, 'mast.out', 'Output file name'),\
                   } 


class MAST(MASTObj):
    """User interface to set up a calculation group.

    Each instance of Interface sets up one calculation group.

    Attributes:
        options <InputOptions object>: used to store the options
                                       parsed from input file
    """

    def __init__(self, **kwargs):
        MASTObj.__init__(self, ALLOWED_KEYS, **kwargs)
        self.input_options = None
        self.structure = None
    
    def start(self):
        """Calls all the neccessary functions required to run MAST.
            Calls the following functions:
                _parse_input(): parses the various input files and fetches the options.
                _parse_recipe(): parses the recipe template file
        """
        self._parse_input()
        self._parse_recipe()
        self._initialize_ingredients()

    def _parse_input(self):
        """Parses the input file"""
        parser_obj = InputParser(inputfile=self.keywords['inputfile'])
        self.input_options = parser_obj.parse()

        self._build_structure()

        print self.input_options.get_item('defects', 'num_defects')

# Begin DEBUG section
<<<<<<< HEAD
#        from MAST.ingredients.inducedefect import InduceDefect as ID
#        for i in range(self.input_options.get_item('defects', 'num_defects')):
#            key = 'defect' + str(i)
#            print self.input_options.get_item('defects', 'defects')[key]
#
#            defect = self.input_options.get_item('defects', 'defects')[key]
#            print defect['coordinates'][None, :]
#            induced_defect = ID(atom=defect['symbol'],
#                                defecttype=defect['type'],
#                                position=tuple(defect['coordinates']),
#                                coordtype='fractional',
#                                structure=self.structure)
#            print induced_defect.induce_defect(), '\n'
=======
        from MAST.MAST.ingredients.inducedefect import InduceDefect as ID
        for i in range(self.input_options.get_item('defects', 'num_defects')):
            key = 'defect' + str(i)
            print self.input_options.get_item('defects', 'defects')[key]

            defect = self.input_options.get_item('defects', 'defects')[key]
            print defect['coordinates'][None, :]
            induced_defect = ID(atom=defect['symbol'],
                                defecttype=defect['type'],
                                position=tuple(defect['coordinates']),
                                coordtype='fractional',
                                structure=self.structure)
            print induced_defect.induce_defect(), '\n'
>>>>>>> 7636bd4e
# End DEBUG section

    def _build_structure(self):
        """Builds the structure object from input options
            For now we'll use the readers in pymatgen to generate the appropiate Structure object.

            For POSCAR and CIF files, code taken from the pymatget tutorial.
            Need to add flexibility for other file formats
        """
        posfile = self.input_options.get_item('geometry', 'posfile')

        if (posfile is None):
            self.structure = MAST2Structure(lattice=self.input_options.get_item('unitcell', 'lattice'),
                                            coordinates=self.input_options.get_item('geometry', 'coordinates'),
                                            atom_list=self.input_options.get_item('geometry', 'atom_list'),
                                            coord_type=self.input_options.get_item('geometry', 'coord_type'))
        elif ('poscar' in posfile.lower()):
            from pymatgen.io.vaspio import Poscar
            self.structure = Poscar.from_file(posfile).struct
        elif ('cif' in posfile.lower()):
            from pymatgen.io.cifio import CifParser
            self.structure = CifParser(posfile).get_structures()[0]
        else:
            error = 'Cannot build structure from file %s' % posfile
            MASTError(self.__class__.__name__, error)

# Begin DEBUG section
        print "\nPymatgen structure object:"
        print self.structure, '\n'
# End DEBUG section

    def _parse_recipe(self):
        """Parses the generic recipe file"""

        recipe_file = self.input_options.get_item('recipe', 'recipe_file')
        print 'recipe_file =', recipe_file

<<<<<<< HEAD
        parser_obj = RecipeParser()
        parser_obj.parse(recipe_file, self.input_options, 'test-recipe.txt')

    def _initialize_ingredients(self):
        print 'Initializing...'
        from MAST.ingredients import ingredient_dict as ID
=======
        parser_obj = RecipeParser(templateFile=recipe_file, inputOptions=self.input_options, personalRecipe='test-recipe.txt')
        parser_obj.parse()
>>>>>>> 7636bd4e
<|MERGE_RESOLUTION|>--- conflicted
+++ resolved
@@ -60,7 +60,6 @@
         print self.input_options.get_item('defects', 'num_defects')
 
 # Begin DEBUG section
-<<<<<<< HEAD
 #        from MAST.ingredients.inducedefect import InduceDefect as ID
 #        for i in range(self.input_options.get_item('defects', 'num_defects')):
 #            key = 'defect' + str(i)
@@ -74,21 +73,6 @@
 #                                coordtype='fractional',
 #                                structure=self.structure)
 #            print induced_defect.induce_defect(), '\n'
-=======
-        from MAST.MAST.ingredients.inducedefect import InduceDefect as ID
-        for i in range(self.input_options.get_item('defects', 'num_defects')):
-            key = 'defect' + str(i)
-            print self.input_options.get_item('defects', 'defects')[key]
-
-            defect = self.input_options.get_item('defects', 'defects')[key]
-            print defect['coordinates'][None, :]
-            induced_defect = ID(atom=defect['symbol'],
-                                defecttype=defect['type'],
-                                position=tuple(defect['coordinates']),
-                                coordtype='fractional',
-                                structure=self.structure)
-            print induced_defect.induce_defect(), '\n'
->>>>>>> 7636bd4e
 # End DEBUG section
 
     def _build_structure(self):
@@ -126,14 +110,9 @@
         recipe_file = self.input_options.get_item('recipe', 'recipe_file')
         print 'recipe_file =', recipe_file
 
-<<<<<<< HEAD
-        parser_obj = RecipeParser()
-        parser_obj.parse(recipe_file, self.input_options, 'test-recipe.txt')
+        parser_obj = RecipeParser(templateFile=recipe_file, inputOptions=self.input_options, personalRecipe='test-recipe.txt')
+        parser_obj.parse()
 
     def _initialize_ingredients(self):
         print 'Initializing...'
         from MAST.ingredients import ingredient_dict as ID
-=======
-        parser_obj = RecipeParser(templateFile=recipe_file, inputOptions=self.input_options, personalRecipe='test-recipe.txt')
-        parser_obj.parse()
->>>>>>> 7636bd4e
