--- conflicted
+++ resolved
@@ -15,7 +15,6 @@
 __date__ = "Sep 23, 2011"
 
 import math
-import logging
 import numpy as np
 import pymatgen.command_line.aconvasp_caller
 from pymatgen.core.structure import Structure
@@ -301,24 +300,11 @@
 
     @property
     def to_dict(self):
-<<<<<<< HEAD
-        dict_to_return = {'efermi': self.efermi}
-        if Spin.down in self._dos:
-            dict_to_return['energy']=[self._energies[i] for i in range(len(self._energies))]
-            dict_to_return['density_up']=[self._dos[Spin.up][i] for i in range(len(self._energies))]
-            dict_to_return['density_down']=[self._dos[Spin.down][i] for i in range(len(self._energies))]
-        else:
-            dict_to_return['energy']=[self._energies[i] for i in range(len(self._energies))]
-            dict_to_return['density_up']=[self._dos[Spin.up][i] for i in range(len(self._energies))]
-        return dict_to_return
-
-=======
         d = {}
         d['efermi'] = self._efermi
         d['energies'] = list(self._energies)
         d['densities'] = { str(int(spin)) : list(dens) for spin , dens in self._dos.items() }
         return d
->>>>>>> 6f310343
 
 class PDos(Dos):
     """
@@ -476,22 +462,6 @@
         dos = dos_dict[key]
         energies = dos.energies - dos.efermi if zero_at_efermi else dos.energies
         densities = dos.densities
-<<<<<<< HEAD
-        if Spin.up in densities:
-            pylab.plot(energies, densities[Spin.up], color_order[count % 4], label=str(key) + ' up')
-        if Spin.down in densities:
-            pylab.plot(energies, - densities[Spin.down], color_order[count % 4], label=str(key) + ' down')
-        count += 1
-    
-    pylab.xlabel('Energies (eV)', fontsize = 'large')
-    pylab.ylabel('Density of states', fontsize = 'large')
-    pylab.legend()
-    pylab.show()
-    
-    
-    
-    
-=======
         if not y:
             y = {Spin.up: np.zeros(energies.shape), Spin.down: np.zeros(energies.shape)}
         newdens = {}
@@ -1205,4 +1175,3 @@
         self._bandstructure = total_bandstructure
         self._pdos = {structure[i]:{Orbital.from_vasp_index(j) : pbandstructure[i][j] for j in range(len(pbandstructure[i]))} for i in range(structure.num_sites)}
         self._structure = structure
->>>>>>> 6f310343
